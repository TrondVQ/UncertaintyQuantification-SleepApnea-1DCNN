--- conflicted
+++ resolved
@@ -40,8 +40,6 @@
   event for at least 10 seconds. Otherwise, it is labeled as normal (0).
 """
 
-<<<<<<< HEAD
-
 # Paths to folders
 EDF_FOLDER =  ""  #"../SHHS2_dataset/edf_files"
 XML_FOLDER = ""   #"../SHHS2_dataset/annotation_files"
@@ -52,19 +50,6 @@
 
 #Large number of missing values: Check for NaN values in the dataset
 
-=======
-
-# Paths to folders
-EDF_FOLDER =  ""  #"../SHHS2_dataset/edf_files"
-XML_FOLDER = ""   #"../SHHS2_dataset/annotation_files"
-
-COMBINED_FILE = "./SHHS2_ID_all_60.csv"
-
-#Alacon: The patient data were randomly selected after discarding those patient data that contained a large number of missing values, a large number of artifacts or the sleep time was not longer than 300 minutes.
-
-#Large number of missing values: Check for NaN values in the dataset
-
->>>>>>> 52799d26
 def check_artifacts_and_missing_values(signals, artifact_threshold=0.1):
     """
     Exclude signals with a high percentage of missing values or artifacts.
@@ -315,11 +300,7 @@
             continue
 
         nsrr_id = edf_file.split("-")[1].split(".")[0]
-<<<<<<< HEAD
         xml_file = f"shhs2-{nsrr_id}-nsrr.xml"
-=======
-        xml_file = f"shhs1-{nsrr_id}-nsrr.xml"
->>>>>>> 52799d26
         edf_file_path = os.path.join(edf_folder, edf_file)
         xml_file_path = os.path.join(xml_folder, xml_file)
 
